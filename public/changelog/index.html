--- conflicted
+++ resolved
@@ -229,11 +229,7 @@
         <div class="metrics">
             <div class="metric-card">
                 <h3>Total Deployments</h3>
-<<<<<<< HEAD
-                <div class="metric-value">366</div>
-=======
-                <div class="metric-value">1</div>
->>>>>>> 58970f31
+                <div class="metric-value">368</div>
                 <div class="metric-label">Git commits</div>
             </div>
             
@@ -245,14 +241,14 @@
             
             <div class="metric-card">
                 <h3>Contributors</h3>
-                <div class="metric-value">1</div>
+                <div class="metric-value">2</div>
                 <div class="metric-label">Active contributors</div>
             </div>
             
             <div class="metric-card">
                 <h3>Last Deployment</h3>
                 <div class="metric-value">2025-12-18</div>
-                <div class="metric-label">07:08:18</div>
+                <div class="metric-label">07:45:23</div>
             </div>
         </div>
         
@@ -293,11 +289,22 @@
             <h2>Recent Changes</h2>
 
             <div class="change-entry">
+                <div class="change-date">2025-12-18 <span class="change-hash">1ae42b7</span><span class="category-badge badge-feature">Feature</span></div>
+                <div class="change-title">Update changelog and Lighthouse history for new deployments</div>
+                <div class="change-details">Incremented total deployments, updated last deployment time, and added recent change entries in the changelog. Appended new Lighthouse history records to reflect the latest site audits.</div>
+            </div>
+
+            <div class="change-entry">
+                <div class="change-date">2025-12-18 <span class="change-hash">7601d19</span><span class="category-badge badge-fix">Fix</span></div>
+                <div class="change-title">Fix changelog deployment counters by fetching full git history</div>
+                <div class="change-details">- Add fetch-depth: 0 to checkout actions in workflow</div>
+            </div>
+
+            <div class="change-entry">
                 <div class="change-date">2025-12-18 <span class="change-hash">1c0ee3a</span><span class="category-badge badge-improvement">Improvement</span></div>
                 <div class="change-title">Update Lighthouse history after merge</div>
             </div>
 
-<<<<<<< HEAD
             <div class="change-entry">
                 <div class="change-date">2025-12-18 <span class="change-hash">9cf327b</span><span class="category-badge badge-other">Other</span></div>
                 <div class="change-title">Merge branch 'main' of https://github.com/jameskilbynet/jkcoukblog</div>
@@ -449,27 +456,10 @@
                 <div class="change-title">Add documentation for theme-color implementation</div>
             </div>
 
-            <div class="change-entry">
-                <div class="change-date">2025-12-17 <span class="change-hash">3a7f5c5</span><span class="category-badge badge-feature">Feature</span></div>
-                <div class="change-title">Add theme-color meta tag for mobile browser UI</div>
-                <div class="change-details">Mobile UX improvement: Colors browser chrome to match site theme</div>
-            </div>
-
-            <div class="change-entry">
-                <div class="change-date">2025-12-17 <span class="change-hash">54351ad</span><span class="category-badge badge-other">Other</span></div>
-                <div class="change-title">Merge branch 'main' of https://github.com/jameskilbynet/jkcoukblog</div>
-            </div>
-
         </div>
         
         <div class="timestamp">
-            Page generated: 2025-12-18 07:43:36 UTC<br>
-=======
-        </div>
-        
-        <div class="timestamp">
-            Page generated: 2025-12-18 07:10:18 UTC<br>
->>>>>>> 58970f31
+            Page generated: 2025-12-18 07:46:19 UTC<br>
             Changelog powered by Git history and Lighthouse CI
         </div>
     </div>
