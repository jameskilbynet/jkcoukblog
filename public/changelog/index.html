<!DOCTYPE html>
<html lang="en">
<head>
    <meta charset="UTF-8">
    <meta name="viewport" content="width=device-width, initial-scale=1.0">
    <title>Changelog - Jameskilbycouk</title>
    <meta name="description" content="Site improvements, deployments, and performance metrics for James Kilby's technical blog.">
    <meta name="robots" content="index, follow">
    <link rel="canonical" href="https://jameskilby.co.uk/changelog/">
    <style>
        * {
            margin: 0;
            padding: 0;
            box-sizing: border-box;
        }
        
        body {
            font-family: -apple-system, BlinkMacSystemFont, 'Segoe UI', Roboto, Oxygen, Ubuntu, Cantarell, sans-serif;
            line-height: 1.6;
            color: #2d3748;
            background: #f7fafc;
            padding: 20px;
        }
        
        .container {
            max-width: 1200px;
            margin: 0 auto;
            background: white;
            padding: 40px;
            border-radius: 8px;
            box-shadow: 0 2px 4px rgba(0,0,0,0.1);
        }
        
        h1 {
            color: #1a202c;
            margin-bottom: 10px;
            font-size: 2.5em;
        }
        
        .subtitle {
            color: #718096;
            margin-bottom: 40px;
            font-size: 1.1em;
        }
        
        .metrics {
            display: grid;
            grid-template-columns: repeat(auto-fit, minmax(250px, 1fr));
            gap: 20px;
            margin-bottom: 40px;
        }
        
        .metric-card {
            background: #f7fafc;
            padding: 20px;
            border-radius: 8px;
            border-left: 4px solid #4299e1;
        }
        
        .metric-card h3 {
            color: #4a5568;
            font-size: 0.9em;
            text-transform: uppercase;
            margin-bottom: 10px;
            font-weight: 600;
        }
        
        .metric-value {
            font-size: 2em;
            font-weight: bold;
            color: #2d3748;
        }
        
        .metric-label {
            color: #718096;
            font-size: 0.9em;
            margin-top: 5px;
        }
        
        .lighthouse-scores {
            display: grid;
            grid-template-columns: repeat(auto-fit, minmax(200px, 1fr));
            gap: 15px;
            margin-bottom: 40px;
        }
        
        .score-card {
            text-align: center;
            padding: 20px;
            background: #f7fafc;
            border-radius: 8px;
        }
        
        .score-circle {
            width: 80px;
            height: 80px;
            border-radius: 50%;
            margin: 0 auto 15px;
            display: flex;
            align-items: center;
            justify-content: center;
            font-size: 1.5em;
            font-weight: bold;
            color: white;
        }
        
        .score-excellent { background: #48bb78; }
        .score-good { background: #ed8936; }
        .score-poor { background: #f56565; }
        
        .score-label {
            color: #4a5568;
            font-weight: 600;
            font-size: 0.9em;
        }
        
        .changelog-section {
            margin-top: 40px;
        }
        
        .changelog-section h2 {
            color: #1a202c;
            margin-bottom: 20px;
            padding-bottom: 10px;
            border-bottom: 2px solid #e2e8f0;
        }
        
        .change-entry {
            margin-bottom: 30px;
            padding-left: 20px;
            border-left: 3px solid #e2e8f0;
        }
        
        .change-entry:hover {
            border-left-color: #4299e1;
        }
        
        .change-date {
            color: #4299e1;
            font-weight: 600;
            margin-bottom: 5px;
        }
        
        .change-title {
            font-weight: 600;
            color: #2d3748;
            margin-bottom: 10px;
            font-size: 1.1em;
        }
        
        .change-details {
            color: #4a5568;
            line-height: 1.6;
            white-space: pre-wrap;
        }
        
        .change-hash {
            display: inline-block;
            background: #edf2f7;
            padding: 2px 8px;
            border-radius: 4px;
            font-family: 'Courier New', monospace;
            font-size: 0.85em;
            color: #4a5568;
            margin-left: 10px;
        }
        
        .category-badge {
            display: inline-block;
            padding: 3px 10px;
            border-radius: 12px;
            font-size: 0.75em;
            font-weight: 600;
            text-transform: uppercase;
            letter-spacing: 0.5px;
            margin-left: 10px;
        }
        
        .badge-feature { background: #c6f6d5; color: #22543d; }
        .badge-fix { background: #fed7d7; color: #742a2a; }
        .badge-improvement { background: #bee3f8; color: #2c5282; }
        .badge-docs { background: #feebc8; color: #7c2d12; }
        .badge-removal { background: #ffd8d8; color: #8b0000; }
        .badge-other { background: #e2e8f0; color: #4a5568; }
        
        .back-link {
            display: inline-block;
            color: #4299e1;
            text-decoration: none;
            margin-bottom: 20px;
            font-weight: 600;
        }
        
        .back-link:hover {
            text-decoration: underline;
        }
        
        .timestamp {
            text-align: right;
            color: #a0aec0;
            font-size: 0.85em;
            margin-top: 40px;
            padding-top: 20px;
            border-top: 1px solid #e2e8f0;
        }
        
        @media (max-width: 768px) {
            .container {
                padding: 20px;
            }
            
            h1 {
                font-size: 2em;
            }
            
            .metrics, .lighthouse-scores {
                grid-template-columns: 1fr;
            }
        }
    </style>
</head>
<body>
    <div class="container">
        <a href="/" class="back-link">← Back to Home</a>
        
        <h1>📋 Changelog</h1>
        <p class="subtitle">Site improvements, deployments, and performance metrics</p>
        
        <div class="metrics">
            <div class="metric-card">
                <h3>Total Deployments</h3>
                <div class="metric-value">362</div>
                <div class="metric-label">Git commits</div>
            </div>
            
            <div class="metric-card">
                <h3>Repository Age</h3>
                <div class="metric-value">0</div>
                <div class="metric-label">Days active</div>
            </div>
            
            <div class="metric-card">
                <h3>Contributors</h3>
                <div class="metric-value">2</div>
                <div class="metric-label">Active contributors</div>
            </div>
            
            <div class="metric-card">
                <h3>Last Deployment</h3>
                <div class="metric-value">2025-12-18</div>
                <div class="metric-label">06:49:08</div>
            </div>
        </div>
        
        <h2>🚀 Lighthouse Performance Scores</h2>
        <p class="metric-label" style="margin-bottom: 15px;">Last checked: Estimated</p>
        
        <div class="lighthouse-scores">
            <div class="score-card">
                <div class="score-circle score-excellent">
                    95
                </div>
                <div class="score-label">Performance</div>
            </div>
            
            <div class="score-card">
                <div class="score-circle score-excellent">
                    95
                </div>
                <div class="score-label">Accessibility</div>
            </div>
            
            <div class="score-card">
                <div class="score-circle score-excellent">
                    100
                </div>
                <div class="score-label">Best Practices</div>
            </div>
            
            <div class="score-card">
                <div class="score-circle score-excellent">
                    100
                </div>
                <div class="score-label">SEO</div>
            </div>
        </div>
        
        <div class="changelog-section">
            <h2>Recent Changes</h2>

            <div class="change-entry">
<<<<<<< HEAD
                <div class="change-date">2025-12-18 <span class="change-hash">80e4014</span><span class="category-badge badge-other">Other</span></div>
                <div class="change-title">Merge branch 'main' of https://github.com/jameskilbynet/jkcoukblog</div>
            </div>

            <div class="change-entry">
                <div class="change-date">2025-12-18 <span class="change-hash">e4b58b6</span><span class="category-badge badge-improvement">Improvement</span></div>
                <div class="change-title">Update generate_changelog.py</div>
            </div>

            <div class="change-entry">
                <div class="change-date">2025-12-18 <span class="change-hash">54687e2</span><span class="category-badge badge-feature">Feature</span></div>
                <div class="change-title">Add meta descriptions for tag and category pages</div>
                <div class="change-details">- Automatically generates context-specific descriptions for taxonomy archives</div>
=======
                <div class="change-date">2025-12-18 <span class="change-hash">80e4014</span></div>
                <div class="change-title">Merge branch 'main' of https://github.com/jameskilbynet/jkcoukblog</div>
>>>>>>> 6f9c05e6
            </div>

            <div class="change-entry">
                <div class="change-date">2025-12-18 <span class="change-hash">5e3959f</span><span class="category-badge badge-improvement">Improvement</span></div>
                <div class="change-title">Update DNS_PREFETCH_OPTIMIZATION.md</div>
            </div>

            <div class="change-entry">
                <div class="change-date">2025-12-18 <span class="change-hash">c9365d9</span><span class="category-badge badge-feature">Feature</span></div>
                <div class="change-title">Add changelog page documentation</div>
            </div>

            <div class="change-entry">
                <div class="change-date">2025-12-18 <span class="change-hash">1561d6f</span><span class="category-badge badge-feature">Feature</span></div>
                <div class="change-title">Add automatic changelog page generation</div>
                <div class="change-details">Features:</div>
            </div>
            <br>

            <div class="change-entry">
                <div class="change-date">2025-12-17 <span class="change-hash">ff58435</span><span class="category-badge badge-docs">Docs</span></div>
                <div class="change-title">Organize documentation into docs folder</div>
                <div class="change-details">- Created docs/ folder for all documentation</div>
            </div>

            <div class="change-entry">
                <div class="change-date">2025-12-17 <span class="change-hash">57e06ee</span><span class="category-badge badge-improvement">Improvement</span></div>
                <div class="change-title">Remove unused Python scripts and clean up workflow</div>
                <div class="change-details">Removed:</div>
            </div>

            <div class="change-entry">
                <div class="change-date">2025-12-17 <span class="change-hash">0734679</span><span class="category-badge badge-fix">Fix</span></div>
                <div class="change-title">Remove debug and test scripts</div>
                <div class="change-details">Deleted several Python scripts used for debugging, testing, and generating the search index, including debug_wordpress_api.py, generate_search_index.py, and various test_*.py files. This cleanup removes development and test utilities from the repository.</div>
            </div>

            <div class="change-entry">
                <div class="change-date">2025-12-17 <span class="change-hash">99348ed</span><span class="category-badge badge-other">Other</span></div>
                <div class="change-title">Simplify www redirect rule - domain-level redirect</div>
                <div class="change-details">- Use domain-level redirect: www.jameskilby.co.uk/* -> jameskilby.co.uk/:splat</div>
            </div>

            <div class="change-entry">
                <div class="change-date">2025-12-17 <span class="change-hash">09bc5f1</span><span class="category-badge badge-feature">Feature</span></div>
                <div class="change-title">Fix www redirect loop - add HTTP and HTTPS rules with forced redirect</div>
            </div>

            <div class="change-entry">
                <div class="change-date">2025-12-17 <span class="change-hash">5270f88</span><span class="category-badge badge-other">Other</span></div>
                <div class="change-title">Merge branch 'main' of https://github.com/jameskilbynet/jkcoukblog</div>
            </div>

            <div class="change-entry">
                <div class="change-date">2025-12-17 <span class="change-hash">9981a72</span><span class="category-badge badge-feature">Feature</span></div>
                <div class="change-title">Add documentation for www to non-www redirect</div>
                <div class="change-details">- Comprehensive guide on redirect implementation</div>
            </div>

            <div class="change-entry">
                <div class="change-date">2025-12-17 <span class="change-hash">fab54c8</span><span class="category-badge badge-feature">Feature</span></div>
                <div class="change-title">Add www to non-www redirect</div>
                <div class="change-details">- Redirect https://www.jameskilby.co.uk/* to https://jameskilby.co.uk/:splat</div>
            </div>

            <div class="change-entry">
                <div class="change-date">2025-12-17 <span class="change-hash">9a5b0f0</span><span class="category-badge badge-feature">Feature</span></div>
                <div class="change-title">Add debug logging to content freshness indicator</div>
                <div class="change-details">- Log when dates not found in JSON-LD</div>
            </div>

            <div class="change-entry">
                <div class="change-date">2025-12-17 <span class="change-hash">a9a9e94</span><span class="category-badge badge-other">Other</span></div>
                <div class="change-title">Merge branch 'main' of https://github.com/jameskilbynet/jkcoukblog</div>
            </div>

            <div class="change-entry">
                <div class="change-date">2025-12-17 <span class="change-hash">38277dc</span><span class="category-badge badge-feature">Feature</span></div>
                <div class="change-title">Add Content Freshness Indicator</div>
                <div class="change-details">- Shows published and updated dates on posts/pages</div>
            </div>

            <div class="change-entry">
                <div class="change-date">2025-12-17 <span class="change-hash">eab6f39</span><span class="category-badge badge-other">Other</span></div>
                <div class="change-title">Merge branch 'main' of https://github.com/jameskilbynet/jkcoukblog</div>
            </div>

            <div class="change-entry">
                <div class="change-date">2025-12-17 <span class="change-hash">9431ec1</span><span class="category-badge badge-fix">Fix</span></div>
                <div class="change-title">Fix missing Open Graph image on homepage and pages</div>
                <div class="change-details">SEO/Social improvement: Add default OG image for pages without featured images</div>
            </div>

            <div class="change-entry">
                <div class="change-date">2025-12-17 <span class="change-hash">6c96c2a</span><span class="category-badge badge-other">Other</span></div>
                <div class="change-title">Merge branch 'main' of https://github.com/jameskilbynet/jkcoukblog</div>
            </div>

            <div class="change-entry">
                <div class="change-date">2025-12-17 <span class="change-hash">d2b176e</span><span class="category-badge badge-feature">Feature</span></div>
                <div class="change-title">Add one-click copy button to all code blocks</div>
                <div class="change-details">UX improvement: Add copy-to-clipboard functionality for code blocks</div>
            </div>

            <div class="change-entry">
                <div class="change-date">2025-12-17 <span class="change-hash">120bd91</span><span class="category-badge badge-other">Other</span></div>
                <div class="change-title">Merge branch 'main' of https://github.com/jameskilbynet/jkcoukblog</div>
            </div>

            <div class="change-entry">
                <div class="change-date">2025-12-17 <span class="change-hash">baa7081</span><span class="category-badge badge-feature">Feature</span></div>
                <div class="change-title">Add comprehensive security headers documentation</div>
            </div>

            <div class="change-entry">
                <div class="change-date">2025-12-17 <span class="change-hash">f704963</span><span class="category-badge badge-feature">Feature</span></div>
                <div class="change-title">Add security headers via _headers file for Cloudflare Pages</div>
                <div class="change-details">Security improvement: Implement comprehensive HTTP security headers</div>
            </div>

            <div class="change-entry">
                <div class="change-date">2025-12-17 <span class="change-hash">d8946b7</span><span class="category-badge badge-feature">Feature</span></div>
                <div class="change-title">Add documentation for theme-color implementation</div>
            </div>

            <div class="change-entry">
                <div class="change-date">2025-12-17 <span class="change-hash">3a7f5c5</span><span class="category-badge badge-feature">Feature</span></div>
                <div class="change-title">Add theme-color meta tag for mobile browser UI</div>
                <div class="change-details">Mobile UX improvement: Colors browser chrome to match site theme</div>
            </div>

            <div class="change-entry">
                <div class="change-date">2025-12-17 <span class="change-hash">54351ad</span><span class="category-badge badge-other">Other</span></div>
                <div class="change-title">Merge branch 'main' of https://github.com/jameskilbynet/jkcoukblog</div>
            </div>

            <div class="change-entry">
                <div class="change-date">2025-12-17 <span class="change-hash">0a94abb</span><span class="category-badge badge-feature">Feature</span></div>
                <div class="change-title">Add documentation for DNS prefetch optimization</div>
            </div>

            <div class="change-entry">
                <div class="change-date">2025-12-17 <span class="change-hash">7b6b92f</span><span class="category-badge badge-feature">Feature</span></div>
                <div class="change-title">Add DNS prefetch and preconnect for Plausible Analytics</div>
                <div class="change-details">Performance improvement: Add resource hints to establish early</div>
            </div>

        </div>
        
        <div class="timestamp">
<<<<<<< HEAD
            Page generated: 2025-12-18 07:05:08 UTC<br>
=======
            Page generated: 2025-12-18 07:00:08 UTC<br>
>>>>>>> 6f9c05e6
            Changelog powered by Git history and Lighthouse CI
        </div>
    </div>
</body>
</html><|MERGE_RESOLUTION|>--- conflicted
+++ resolved
@@ -229,7 +229,7 @@
         <div class="metrics">
             <div class="metric-card">
                 <h3>Total Deployments</h3>
-                <div class="metric-value">362</div>
+                <div class="metric-value">363</div>
                 <div class="metric-label">Git commits</div>
             </div>
             
@@ -248,7 +248,7 @@
             <div class="metric-card">
                 <h3>Last Deployment</h3>
                 <div class="metric-value">2025-12-18</div>
-                <div class="metric-label">06:49:08</div>
+                <div class="metric-label">07:05:26</div>
             </div>
         </div>
         
@@ -289,7 +289,12 @@
             <h2>Recent Changes</h2>
 
             <div class="change-entry">
-<<<<<<< HEAD
+                <div class="change-date">2025-12-18 <span class="change-hash">ca5aa07</span><span class="category-badge badge-docs">Docs</span></div>
+                <div class="change-title">Enhance changelog with commit categorization and Lighthouse history</div>
+                <div class="change-details">- Automatically categorize commits: Feature, Fix, Improvement, Docs, Removal, Other</div>
+            </div>
+
+            <div class="change-entry">
                 <div class="change-date">2025-12-18 <span class="change-hash">80e4014</span><span class="category-badge badge-other">Other</span></div>
                 <div class="change-title">Merge branch 'main' of https://github.com/jameskilbynet/jkcoukblog</div>
             </div>
@@ -303,10 +308,6 @@
                 <div class="change-date">2025-12-18 <span class="change-hash">54687e2</span><span class="category-badge badge-feature">Feature</span></div>
                 <div class="change-title">Add meta descriptions for tag and category pages</div>
                 <div class="change-details">- Automatically generates context-specific descriptions for taxonomy archives</div>
-=======
-                <div class="change-date">2025-12-18 <span class="change-hash">80e4014</span></div>
-                <div class="change-title">Merge branch 'main' of https://github.com/jameskilbynet/jkcoukblog</div>
->>>>>>> 6f9c05e6
             </div>
 
             <div class="change-entry">
@@ -457,11 +458,7 @@
         </div>
         
         <div class="timestamp">
-<<<<<<< HEAD
-            Page generated: 2025-12-18 07:05:08 UTC<br>
-=======
-            Page generated: 2025-12-18 07:00:08 UTC<br>
->>>>>>> 6f9c05e6
+            Page generated: 2025-12-18 07:07:46 UTC<br>
             Changelog powered by Git history and Lighthouse CI
         </div>
     </div>
