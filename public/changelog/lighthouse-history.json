--- conflicted
+++ resolved
@@ -6,24 +6,5 @@
     "accessibility": 95,
     "best_practices": 100,
     "seo": 100
-<<<<<<< HEAD
-  },
-  {
-    "date": "2025-12-23",
-    "timestamp": "Estimated",
-    "performance": 95,
-    "accessibility": 95,
-    "best_practices": 100,
-    "seo": 100
-  },
-  {
-    "date": "2025-12-23",
-    "timestamp": "Estimated",
-    "performance": 95,
-    "accessibility": 95,
-    "best_practices": 100,
-    "seo": 100
-=======
->>>>>>> 78179779
   }
 ]